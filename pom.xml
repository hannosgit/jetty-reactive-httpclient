<?xml version="1.0" encoding="UTF-8"?>
<project xmlns="http://maven.apache.org/POM/4.0.0" xmlns:xsi="http://www.w3.org/2001/XMLSchema-instance" xsi:schemaLocation="http://maven.apache.org/POM/4.0.0 http://maven.apache.org/xsd/maven-4.0.0.xsd">

  <modelVersion>4.0.0</modelVersion>
  <groupId>org.eclipse.jetty</groupId>
  <artifactId>jetty-reactive-httpclient</artifactId>
  <version>3.0.5-SNAPSHOT</version>
  <packaging>bundle</packaging>
  <name>Jetty ReactiveStreams HttpClient</name>

  <url>https://github.com/jetty-project/jetty-reactive-httpclient</url>
  <description>
    Jetty ReactiveStreams HttpClient
  </description>

  <inceptionYear>2017</inceptionYear>

  <licenses>
    <license>
      <name>Apache License Version 2.0</name>
      <url>http://www.apache.org/licenses/LICENSE-2.0</url>
    </license>
  </licenses>

  <developers>
    <developer>
      <id>sbordet</id>
      <name>Simone Bordet</name>
      <email>sbordet@webtide.com</email>
      <organization>Webtide</organization>
      <organizationUrl>https://webtide.com</organizationUrl>
    </developer>
  </developers>

  <distributionManagement>
    <repository>
      <id>oss.sonatype.org</id>
      <name>OSS Maven2 Repository</name>
      <url>https://oss.sonatype.org/service/local/staging/deploy/maven2</url>
    </repository>
    <snapshotRepository>
      <id>oss.sonatype.org</id>
      <name>OSS Maven2 Snapshot Repository</name>
      <url>https://oss.sonatype.org/content/repositories/jetty-snapshots</url>
    </snapshotRepository>
  </distributionManagement>

  <repositories>
    <repository>
      <id>jetty-staging</id>
      <url>https://oss.sonatype.org/content/groups/jetty-with-staging</url>
      <releases>
        <enabled>true</enabled>
      </releases>
      <snapshots>
        <enabled>false</enabled>
      </snapshots>
    </repository>
  </repositories>
  <pluginRepositories>
    <pluginRepository>
      <id>jetty-staging</id>
      <url>https://oss.sonatype.org/content/groups/jetty-with-staging</url>
      <releases>
        <enabled>true</enabled>
      </releases>
      <snapshots>
        <enabled>false</enabled>
      </snapshots>
    </pluginRepository>
  </pluginRepositories>

  <scm>
    <connection>scm:git:git://github.com/jetty-project/jetty-reactive-httpclient.git</connection>
    <developerConnection>scm:git:ssh://git@github.com/jetty-project/jetty-reactive-httpclient.git</developerConnection>
    <url>https://github.com/jetty-project/jetty-reactive-httpclient</url>
    <tag>HEAD</tag>
  </scm>

  <organization>
    <name>The Jetty Project</name>
    <url>https://eclipse.org/jetty</url>
  </organization>

  <properties>
    <project.build.sourceEncoding>UTF-8</project.build.sourceEncoding>
<<<<<<< HEAD
    <jetty-version>11.0.7</jetty-version>
=======
    <jetty-version>10.0.8</jetty-version>
>>>>>>> 5a8e476c
    <rxjava-version>3.1.3</rxjava-version>
    <spring-version>5.3.15</spring-version>
    <slf4j-version>2.0.0-alpha6</slf4j-version>
    <log4j2-version>2.17.1</log4j2-version>
    <reactivestreams-version>1.0.3</reactivestreams-version>
  </properties>

  <build>
    <plugins>
      <plugin>
        <artifactId>maven-enforcer-plugin</artifactId>
        <executions>
          <execution>
            <id>require-jdk11</id>
            <goals>
              <goal>enforce</goal>
            </goals>
            <configuration>
              <rules>
                <requireJavaVersion>
                  <version>[11,)</version>
                </requireJavaVersion>
                <requireMavenVersion>
                  <version>3.5.0</version>
                </requireMavenVersion>
              </rules>
            </configuration>
          </execution>
        </executions>
      </plugin>
      <plugin>
        <groupId>com.mycila</groupId>
        <artifactId>license-maven-plugin</artifactId>
        <configuration>
          <header>copyright-header.txt</header>
          <failIfMissing>true</failIfMissing>
          <strictCheck>true</strictCheck>
          <properties>
            <copyright-range>${project.inceptionYear}-2021</copyright-range>
          </properties>
          <mapping>
            <java>SLASHSTAR_STYLE</java>
          </mapping>
          <includes>
            <include>**/*.java</include>
          </includes>
        </configuration>
        <executions>
          <execution>
            <id>check-headers</id>
            <phase>validate</phase>
            <goals>
              <goal>check</goal>
            </goals>
          </execution>
        </executions>
      </plugin>
      <plugin>
        <groupId>org.apache.felix</groupId>
        <artifactId>maven-bundle-plugin</artifactId>
        <extensions>true</extensions>
        <configuration>
          <instructions>
            <Bundle-SymbolicName>${project.groupId}.reactive.client</Bundle-SymbolicName>
          </instructions>
        </configuration>
      </plugin>
      <plugin>
        <groupId>org.jacoco</groupId>
        <artifactId>jacoco-maven-plugin</artifactId>
        <executions>
          <execution>
            <id>jacoco-initialize</id>
            <phase>initialize</phase>
            <goals>
              <goal>prepare-agent</goal>
            </goals>
          </execution>
          <execution>
            <id>jacoco-report</id>
            <phase>package</phase>
            <goals>
              <goal>report</goal>
            </goals>
          </execution>
        </executions>
      </plugin>
    </plugins>

    <pluginManagement>
      <plugins>
        <plugin>
          <artifactId>maven-antrun-plugin</artifactId>
          <version>3.0.0</version>
        </plugin>
        <plugin>
          <artifactId>maven-assembly-plugin</artifactId>
          <version>3.3.0</version>
        </plugin>
        <plugin>
          <artifactId>maven-clean-plugin</artifactId>
          <version>3.1.0</version>
        </plugin>
        <plugin>
          <artifactId>maven-compiler-plugin</artifactId>
          <version>3.9.0</version>
          <configuration>
            <source>11</source>
            <target>11</target>
            <release>11</release>
          </configuration>
        </plugin>
        <plugin>
          <artifactId>maven-dependency-plugin</artifactId>
          <version>3.2.0</version>
        </plugin>
        <plugin>
          <artifactId>maven-deploy-plugin</artifactId>
          <version>3.0.0-M2</version>
        </plugin>
        <plugin>
          <artifactId>maven-enforcer-plugin</artifactId>
          <version>3.0.0</version>
        </plugin>
        <plugin>
          <artifactId>maven-gpg-plugin</artifactId>
          <version>3.0.1</version>
        </plugin>
        <plugin>
          <artifactId>maven-install-plugin</artifactId>
          <version>3.0.0-M1</version>
        </plugin>
        <plugin>
          <artifactId>maven-jar-plugin</artifactId>
          <version>3.2.2</version>
        </plugin>
        <plugin>
          <artifactId>maven-javadoc-plugin</artifactId>
          <version>3.3.1</version>
          <configuration>
            <source>8</source>
            <additionalOptions>
              <additionalOption>-html5</additionalOption>
            </additionalOptions>
          </configuration>
        </plugin>
        <plugin>
          <artifactId>maven-release-plugin</artifactId>
          <version>3.0.0-M5</version>
          <configuration>
            <goals>deploy</goals>
            <preparationGoals>clean install</preparationGoals>
            <mavenExecutorId>forked-path</mavenExecutorId>
            <useReleaseProfile>true</useReleaseProfile>
            <releaseProfiles>release</releaseProfiles>
          </configuration>
        </plugin>
        <plugin>
          <artifactId>maven-resources-plugin</artifactId>
          <version>3.2.0</version>
        </plugin>
        <plugin>
          <artifactId>maven-site-plugin</artifactId>
          <version>3.10.0</version>
        </plugin>
        <plugin>
          <artifactId>maven-source-plugin</artifactId>
          <version>3.2.1</version>
        </plugin>
        <plugin>
          <artifactId>maven-surefire-plugin</artifactId>
          <version>3.0.0-M5</version>
        </plugin>
        <plugin>
          <groupId>org.apache.felix</groupId>
          <artifactId>maven-bundle-plugin</artifactId>
          <version>5.1.4</version>
        </plugin>
        <plugin>
          <groupId>org.jacoco</groupId>
          <artifactId>jacoco-maven-plugin</artifactId>
          <version>0.8.7</version>
        </plugin>
        <plugin>
          <groupId>com.mycila</groupId>
          <artifactId>license-maven-plugin</artifactId>
          <version>4.1</version>
        </plugin>
      </plugins>
    </pluginManagement>
  </build>

  <profiles>
    <profile>
      <id>release</id>
      <build>
        <plugins>
          <plugin>
            <artifactId>maven-gpg-plugin</artifactId>
            <executions>
              <execution>
                <id>sign-artifacts</id>
                <phase>verify</phase>
                <goals>
                  <goal>sign</goal>
                </goals>
              </execution>
            </executions>
          </plugin>
        </plugins>
      </build>
    </profile>
  </profiles>

  <dependencies>
    <dependency>
      <groupId>org.reactivestreams</groupId>
      <artifactId>reactive-streams</artifactId>
      <version>${reactivestreams-version}</version>
    </dependency>
    <dependency>
      <groupId>org.eclipse.jetty</groupId>
      <artifactId>jetty-client</artifactId>
      <version>${jetty-version}</version>
    </dependency>
    <dependency>
      <groupId>org.slf4j</groupId>
      <artifactId>slf4j-api</artifactId>
      <version>${slf4j-version}</version>
    </dependency>

    <dependency>
      <groupId>org.reactivestreams</groupId>
      <artifactId>reactive-streams-tck</artifactId>
      <version>${reactivestreams-version}</version>
      <scope>test</scope>
    </dependency>
    <dependency>
      <groupId>io.reactivex.rxjava3</groupId>
      <artifactId>rxjava</artifactId>
      <version>${rxjava-version}</version>
      <scope>test</scope>
    </dependency>
    <dependency>
      <groupId>org.springframework</groupId>
      <artifactId>spring-webflux</artifactId>
      <version>${spring-version}</version>
      <scope>test</scope>
    </dependency>
    <dependency>
      <groupId>org.eclipse.jetty</groupId>
      <artifactId>jetty-server</artifactId>
      <version>${jetty-version}</version>
      <scope>test</scope>
    </dependency>
    <dependency>
      <groupId>org.eclipse.jetty.http2</groupId>
      <artifactId>http2-server</artifactId>
      <version>${jetty-version}</version>
      <scope>test</scope>
    </dependency>
    <dependency>
      <groupId>org.eclipse.jetty.http2</groupId>
      <artifactId>http2-http-client-transport</artifactId>
      <version>${jetty-version}</version>
      <scope>test</scope>
    </dependency>
    <dependency>
      <groupId>org.apache.logging.log4j</groupId>
      <artifactId>log4j-slf4j18-impl</artifactId>
      <version>${log4j2-version}</version>
      <scope>test</scope>
    </dependency>
    <dependency>
      <groupId>org.testng</groupId>
      <artifactId>testng</artifactId>
      <version>7.5</version>
      <scope>test</scope>
    </dependency>
  </dependencies>

</project><|MERGE_RESOLUTION|>--- conflicted
+++ resolved
@@ -84,11 +84,7 @@
 
   <properties>
     <project.build.sourceEncoding>UTF-8</project.build.sourceEncoding>
-<<<<<<< HEAD
-    <jetty-version>11.0.7</jetty-version>
-=======
-    <jetty-version>10.0.8</jetty-version>
->>>>>>> 5a8e476c
+    <jetty-version>11.0.8</jetty-version>
     <rxjava-version>3.1.3</rxjava-version>
     <spring-version>5.3.15</spring-version>
     <slf4j-version>2.0.0-alpha6</slf4j-version>

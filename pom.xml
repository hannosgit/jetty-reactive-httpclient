<?xml version="1.0" encoding="UTF-8"?>
<project xmlns="http://maven.apache.org/POM/4.0.0" xmlns:xsi="http://www.w3.org/2001/XMLSchema-instance" xsi:schemaLocation="http://maven.apache.org/POM/4.0.0 http://maven.apache.org/xsd/maven-4.0.0.xsd">

  <modelVersion>4.0.0</modelVersion>
  <groupId>org.eclipse.jetty</groupId>
  <artifactId>jetty-reactive-httpclient</artifactId>
  <version>2.0.7-SNAPSHOT</version>
  <packaging>bundle</packaging>
  <name>Jetty ReactiveStreams HttpClient</name>

  <url>https://github.com/jetty-project/jetty-reactive-httpclient</url>
  <description>
    Jetty ReactiveStreams HttpClient
  </description>

  <inceptionYear>2017</inceptionYear>

  <licenses>
    <license>
      <name>Apache License Version 2.0</name>
      <url>http://www.apache.org/licenses/LICENSE-2.0</url>
    </license>
  </licenses>

  <developers>
    <developer>
      <id>sbordet</id>
      <name>Simone Bordet</name>
      <email>sbordet@webtide.com</email>
      <organization>Webtide</organization>
      <organizationUrl>https://webtide.com</organizationUrl>
    </developer>
  </developers>

  <distributionManagement>
    <repository>
      <id>oss.sonatype.org</id>
      <name>OSS Maven2 Repository</name>
      <url>https://oss.sonatype.org/service/local/staging/deploy/maven2</url>
    </repository>
    <snapshotRepository>
      <id>oss.sonatype.org</id>
      <name>OSS Maven2 Snapshot Repository</name>
      <url>https://oss.sonatype.org/content/repositories/jetty-snapshots</url>
    </snapshotRepository>
  </distributionManagement>

  <repositories>
    <repository>
      <id>jetty-staging</id>
      <url>https://oss.sonatype.org/content/groups/jetty-with-staging</url>
      <releases>
        <enabled>true</enabled>
      </releases>
      <snapshots>
        <enabled>false</enabled>
      </snapshots>
    </repository>
  </repositories>
  <pluginRepositories>
    <pluginRepository>
      <id>jetty-staging</id>
      <url>https://oss.sonatype.org/content/groups/jetty-with-staging</url>
      <releases>
        <enabled>true</enabled>
      </releases>
      <snapshots>
        <enabled>false</enabled>
      </snapshots>
    </pluginRepository>
  </pluginRepositories>

  <scm>
    <connection>scm:git:git://github.com/jetty-project/jetty-reactive-httpclient.git</connection>
    <developerConnection>scm:git:ssh://git@github.com/jetty-project/jetty-reactive-httpclient.git</developerConnection>
    <url>https://github.com/jetty-project/jetty-reactive-httpclient</url>
    <tag>HEAD</tag>
  </scm>

  <organization>
    <name>The Jetty Project</name>
    <url>https://eclipse.org/jetty</url>
  </organization>

  <properties>
    <project.build.sourceEncoding>UTF-8</project.build.sourceEncoding>
<<<<<<< HEAD
    <jetty-version>10.0.11</jetty-version>
    <rxjava-version>3.1.5</rxjava-version>
    <spring-version>5.3.21</spring-version>
    <slf4j-version>2.0.0-alpha7</slf4j-version>
    <log4j2-version>2.17.2</log4j2-version>
=======
    <jetty-version>9.4.49.v20220909</jetty-version>
    <rxjava-version>3.1.5</rxjava-version>
    <spring-version>5.3.22</spring-version>
    <slf4j-version>2.0.0</slf4j-version>
    <log4j2-version>2.18.0</log4j2-version>
>>>>>>> 19310f91
    <reactivestreams-version>1.0.4</reactivestreams-version>
  </properties>

  <build>
    <plugins>
      <plugin>
        <artifactId>maven-enforcer-plugin</artifactId>
        <executions>
          <execution>
            <id>require-jdk11</id>
            <goals>
              <goal>enforce</goal>
            </goals>
            <configuration>
              <rules>
                <requireJavaVersion>
                  <version>[11,)</version>
                </requireJavaVersion>
                <requireMavenVersion>
                  <version>3.5.0</version>
                </requireMavenVersion>
              </rules>
            </configuration>
          </execution>
        </executions>
      </plugin>
      <plugin>
        <groupId>com.mycila</groupId>
        <artifactId>license-maven-plugin</artifactId>
        <configuration>
          <header>copyright-header.txt</header>
          <failIfMissing>true</failIfMissing>
          <strictCheck>true</strictCheck>
          <properties>
            <copyright-range>${project.inceptionYear}-2022</copyright-range>
          </properties>
          <mapping>
            <java>SLASHSTAR_STYLE</java>
          </mapping>
          <includes>
            <include>**/*.java</include>
          </includes>
        </configuration>
        <executions>
          <execution>
            <id>check-headers</id>
            <phase>validate</phase>
            <goals>
              <goal>check</goal>
            </goals>
          </execution>
        </executions>
      </plugin>
      <plugin>
        <groupId>org.apache.felix</groupId>
        <artifactId>maven-bundle-plugin</artifactId>
        <extensions>true</extensions>
        <configuration>
          <instructions>
            <Bundle-SymbolicName>${project.groupId}.reactive.client</Bundle-SymbolicName>
          </instructions>
        </configuration>
      </plugin>
      <plugin>
        <groupId>org.jacoco</groupId>
        <artifactId>jacoco-maven-plugin</artifactId>
        <executions>
          <execution>
            <id>jacoco-initialize</id>
            <phase>initialize</phase>
            <goals>
              <goal>prepare-agent</goal>
            </goals>
          </execution>
          <execution>
            <id>jacoco-report</id>
            <phase>package</phase>
            <goals>
              <goal>report</goal>
            </goals>
          </execution>
        </executions>
      </plugin>
    </plugins>

    <pluginManagement>
      <plugins>
        <plugin>
          <artifactId>maven-antrun-plugin</artifactId>
          <version>3.1.0</version>
        </plugin>
        <plugin>
          <artifactId>maven-assembly-plugin</artifactId>
          <version>3.4.2</version>
        </plugin>
        <plugin>
          <artifactId>maven-clean-plugin</artifactId>
          <version>3.2.0</version>
        </plugin>
        <plugin>
          <artifactId>maven-compiler-plugin</artifactId>
          <version>3.10.1</version>
          <configuration>
            <source>11</source>
            <target>11</target>
            <release>11</release>
          </configuration>
        </plugin>
        <plugin>
          <artifactId>maven-dependency-plugin</artifactId>
          <version>3.3.0</version>
        </plugin>
        <plugin>
          <artifactId>maven-deploy-plugin</artifactId>
          <version>3.0.0</version>
        </plugin>
        <plugin>
          <artifactId>maven-enforcer-plugin</artifactId>
          <version>3.1.0</version>
        </plugin>
        <plugin>
          <artifactId>maven-gpg-plugin</artifactId>
          <version>3.0.1</version>
        </plugin>
        <plugin>
          <artifactId>maven-install-plugin</artifactId>
          <version>3.0.1</version>
        </plugin>
        <plugin>
          <artifactId>maven-jar-plugin</artifactId>
          <version>3.2.2</version>
        </plugin>
        <plugin>
          <artifactId>maven-javadoc-plugin</artifactId>
          <version>3.4.1</version>
          <configuration>
            <source>8</source>
            <additionalOptions>
              <additionalOption>-html5</additionalOption>
            </additionalOptions>
          </configuration>
        </plugin>
        <plugin>
          <artifactId>maven-release-plugin</artifactId>
          <version>3.0.0-M6</version>
          <configuration>
            <goals>deploy</goals>
            <preparationGoals>clean install</preparationGoals>
            <mavenExecutorId>forked-path</mavenExecutorId>
            <useReleaseProfile>true</useReleaseProfile>
            <releaseProfiles>release</releaseProfiles>
          </configuration>
        </plugin>
        <plugin>
          <artifactId>maven-resources-plugin</artifactId>
          <version>3.3.0</version>
        </plugin>
        <plugin>
          <artifactId>maven-site-plugin</artifactId>
          <version>3.12.1</version>
        </plugin>
        <plugin>
          <artifactId>maven-source-plugin</artifactId>
          <version>3.2.1</version>
        </plugin>
        <plugin>
          <artifactId>maven-surefire-plugin</artifactId>
          <version>3.0.0-M5</version>
        </plugin>
        <plugin>
          <groupId>org.apache.felix</groupId>
          <artifactId>maven-bundle-plugin</artifactId>
          <version>5.1.8</version>
        </plugin>
        <plugin>
          <groupId>org.jacoco</groupId>
          <artifactId>jacoco-maven-plugin</artifactId>
          <version>0.8.8</version>
        </plugin>
        <plugin>
          <groupId>com.mycila</groupId>
          <artifactId>license-maven-plugin</artifactId>
          <version>4.1</version>
        </plugin>
      </plugins>
    </pluginManagement>
  </build>

  <profiles>
    <profile>
      <id>release</id>
      <build>
        <plugins>
          <plugin>
            <artifactId>maven-gpg-plugin</artifactId>
            <executions>
              <execution>
                <id>sign-artifacts</id>
                <phase>verify</phase>
                <goals>
                  <goal>sign</goal>
                </goals>
              </execution>
            </executions>
          </plugin>
        </plugins>
      </build>
    </profile>
  </profiles>

  <dependencies>
    <dependency>
      <groupId>org.reactivestreams</groupId>
      <artifactId>reactive-streams</artifactId>
      <version>${reactivestreams-version}</version>
    </dependency>
    <dependency>
      <groupId>org.eclipse.jetty</groupId>
      <artifactId>jetty-client</artifactId>
      <version>${jetty-version}</version>
    </dependency>
    <dependency>
      <groupId>org.slf4j</groupId>
      <artifactId>slf4j-api</artifactId>
      <version>${slf4j-version}</version>
    </dependency>

    <dependency>
      <groupId>org.reactivestreams</groupId>
      <artifactId>reactive-streams-tck</artifactId>
      <version>${reactivestreams-version}</version>
      <scope>test</scope>
    </dependency>
    <dependency>
      <groupId>io.reactivex.rxjava3</groupId>
      <artifactId>rxjava</artifactId>
      <version>${rxjava-version}</version>
      <scope>test</scope>
    </dependency>
    <dependency>
      <groupId>org.springframework</groupId>
      <artifactId>spring-webflux</artifactId>
      <version>${spring-version}</version>
      <scope>test</scope>
    </dependency>
    <dependency>
      <groupId>org.eclipse.jetty</groupId>
      <artifactId>jetty-server</artifactId>
      <version>${jetty-version}</version>
      <scope>test</scope>
    </dependency>
    <dependency>
      <groupId>org.eclipse.jetty.http2</groupId>
      <artifactId>http2-server</artifactId>
      <version>${jetty-version}</version>
      <scope>test</scope>
    </dependency>
    <dependency>
      <groupId>org.eclipse.jetty.http2</groupId>
      <artifactId>http2-http-client-transport</artifactId>
      <version>${jetty-version}</version>
      <scope>test</scope>
    </dependency>
    <dependency>
      <groupId>org.apache.logging.log4j</groupId>
      <artifactId>log4j-slf4j18-impl</artifactId>
      <version>${log4j2-version}</version>
      <scope>test</scope>
    </dependency>
    <dependency>
      <groupId>org.testng</groupId>
      <artifactId>testng</artifactId>
      <version>7.6.1</version>
      <scope>test</scope>
    </dependency>
  </dependencies>

</project><|MERGE_RESOLUTION|>--- conflicted
+++ resolved
@@ -84,19 +84,11 @@
 
   <properties>
     <project.build.sourceEncoding>UTF-8</project.build.sourceEncoding>
-<<<<<<< HEAD
-    <jetty-version>10.0.11</jetty-version>
-    <rxjava-version>3.1.5</rxjava-version>
-    <spring-version>5.3.21</spring-version>
-    <slf4j-version>2.0.0-alpha7</slf4j-version>
-    <log4j2-version>2.17.2</log4j2-version>
-=======
-    <jetty-version>9.4.49.v20220909</jetty-version>
+    <jetty-version>10.0.12</jetty-version>
     <rxjava-version>3.1.5</rxjava-version>
     <spring-version>5.3.22</spring-version>
     <slf4j-version>2.0.0</slf4j-version>
     <log4j2-version>2.18.0</log4j2-version>
->>>>>>> 19310f91
     <reactivestreams-version>1.0.4</reactivestreams-version>
   </properties>
 

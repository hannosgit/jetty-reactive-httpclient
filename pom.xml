<?xml version="1.0" encoding="UTF-8"?>
<project xmlns="http://maven.apache.org/POM/4.0.0" xmlns:xsi="http://www.w3.org/2001/XMLSchema-instance" xsi:schemaLocation="http://maven.apache.org/POM/4.0.0 http://maven.apache.org/xsd/maven-4.0.0.xsd">

  <modelVersion>4.0.0</modelVersion>
  <groupId>org.eclipse.jetty</groupId>
  <artifactId>jetty-reactive-httpclient</artifactId>
<<<<<<< HEAD
  <version>2.0.0-SNAPSHOT</version>
=======
  <version>1.1.6-SNAPSHOT</version>
>>>>>>> dac4d68e
  <packaging>bundle</packaging>
  <name>Jetty ReactiveStreams HttpClient</name>

  <url>https://github.com/jetty-project/jetty-reactive-httpclient</url>
  <description>
    Jetty ReactiveStreams HttpClient
  </description>

  <inceptionYear>2017</inceptionYear>

  <licenses>
    <license>
      <name>Apache License Version 2.0</name>
      <url>http://www.apache.org/licenses/LICENSE-2.0</url>
    </license>
  </licenses>

  <developers>
    <developer>
      <id>sbordet</id>
      <name>Simone Bordet</name>
      <email>sbordet@webtide.com</email>
      <organization>Webtide</organization>
      <organizationUrl>https://webtide.com</organizationUrl>
    </developer>
  </developers>

  <distributionManagement>
    <repository>
      <id>oss.sonatype.org</id>
      <name>OSS Maven2 Repository</name>
      <url>https://oss.sonatype.org/service/local/staging/deploy/maven2</url>
    </repository>
    <snapshotRepository>
      <id>oss.sonatype.org</id>
      <name>OSS Maven2 Snapshot Repository</name>
      <url>https://oss.sonatype.org/content/repositories/jetty-snapshots</url>
    </snapshotRepository>
  </distributionManagement>

  <repositories>
    <repository>
      <id>jetty-staging</id>
      <url>https://oss.sonatype.org/content/groups/jetty-with-staging</url>
      <releases>
        <enabled>true</enabled>
      </releases>
      <snapshots>
        <enabled>false</enabled>
      </snapshots>
    </repository>
  </repositories>
  <pluginRepositories>
    <pluginRepository>
      <id>jetty-staging</id>
      <url>https://oss.sonatype.org/content/groups/jetty-with-staging</url>
      <releases>
        <enabled>true</enabled>
      </releases>
      <snapshots>
        <enabled>false</enabled>
      </snapshots>
    </pluginRepository>
  </pluginRepositories>

  <scm>
    <connection>scm:git:git://github.com/jetty-project/jetty-reactive-httpclient.git</connection>
    <developerConnection>scm:git:ssh://git@github.com/jetty-project/jetty-reactive-httpclient.git</developerConnection>
    <url>https://github.com/jetty-project/jetty-reactive-httpclient</url>
    <tag>HEAD</tag>
  </scm>

  <organization>
    <name>The Jetty Project</name>
    <url>https://eclipse.org/jetty</url>
  </organization>

  <properties>
    <project.build.sourceEncoding>UTF-8</project.build.sourceEncoding>
<<<<<<< HEAD
    <jetty-version>10.0.0.beta1</jetty-version>
    <rxjava-version>2.2.19</rxjava-version>
    <spring-version>5.2.6.RELEASE</spring-version>
=======
    <jetty-version>9.4.35.v20201120</jetty-version>
    <rxjava-version>3.0.8</rxjava-version>
    <spring-version>5.3.2</spring-version>
>>>>>>> dac4d68e
    <slf4j-version>1.7.30</slf4j-version>
    <log4j2-version>2.14.0</log4j2-version>
    <reactivestreams-version>1.0.3</reactivestreams-version>
  </properties>

  <build>
    <plugins>
      <plugin>
        <artifactId>maven-enforcer-plugin</artifactId>
        <executions>
          <execution>
            <id>require-jdk11</id>
            <goals>
              <goal>enforce</goal>
            </goals>
            <configuration>
              <rules>
                <requireJavaVersion>
                  <version>[11,)</version>
                </requireJavaVersion>
                <requireMavenVersion>
                  <version>3.6.0</version>
                </requireMavenVersion>
              </rules>
            </configuration>
          </execution>
        </executions>
      </plugin>
      <plugin>
        <groupId>com.mycila</groupId>
        <artifactId>license-maven-plugin</artifactId>
        <configuration>
          <header>copyright-header.txt</header>
          <failIfMissing>true</failIfMissing>
          <strictCheck>true</strictCheck>
          <properties>
            <copyright-range>${project.inceptionYear}-2020</copyright-range>
          </properties>
          <mapping>
            <java>SLASHSTAR_STYLE</java>
          </mapping>
          <includes>
            <include>**/*.java</include>
          </includes>
        </configuration>
        <executions>
          <execution>
            <id>check-headers</id>
            <phase>validate</phase>
            <goals>
              <goal>check</goal>
            </goals>
          </execution>
        </executions>
      </plugin>
      <plugin>
        <groupId>org.apache.felix</groupId>
        <artifactId>maven-bundle-plugin</artifactId>
        <extensions>true</extensions>
        <configuration>
          <instructions>
            <Bundle-SymbolicName>${project.groupId}.reactive.client</Bundle-SymbolicName>
          </instructions>
        </configuration>
      </plugin>
      <plugin>
        <groupId>org.jacoco</groupId>
        <artifactId>jacoco-maven-plugin</artifactId>
        <executions>
          <execution>
            <id>jacoco-initialize</id>
            <phase>initialize</phase>
            <goals>
              <goal>prepare-agent</goal>
            </goals>
          </execution>
          <execution>
            <id>jacoco-report</id>
            <phase>package</phase>
            <goals>
              <goal>report</goal>
            </goals>
          </execution>
        </executions>
      </plugin>
    </plugins>

    <pluginManagement>
      <plugins>
        <plugin>
          <artifactId>maven-antrun-plugin</artifactId>
          <version>3.0.0</version>
        </plugin>
        <plugin>
          <artifactId>maven-assembly-plugin</artifactId>
          <version>3.3.0</version>
        </plugin>
        <plugin>
          <artifactId>maven-clean-plugin</artifactId>
          <version>3.1.0</version>
        </plugin>
        <plugin>
          <artifactId>maven-compiler-plugin</artifactId>
          <version>3.8.1</version>
          <configuration>
            <source>11</source>
            <target>11</target>
            <release>11</release>
          </configuration>
        </plugin>
        <plugin>
          <artifactId>maven-dependency-plugin</artifactId>
          <version>3.1.2</version>
        </plugin>
        <plugin>
          <artifactId>maven-deploy-plugin</artifactId>
          <version>3.0.0-M1</version>
        </plugin>
        <plugin>
          <artifactId>maven-enforcer-plugin</artifactId>
          <version>3.0.0-M3</version>
        </plugin>
        <plugin>
          <artifactId>maven-gpg-plugin</artifactId>
          <version>1.6</version>
        </plugin>
        <plugin>
          <artifactId>maven-install-plugin</artifactId>
          <version>3.0.0-M1</version>
        </plugin>
        <plugin>
          <artifactId>maven-jar-plugin</artifactId>
          <version>3.2.0</version>
        </plugin>
        <plugin>
          <artifactId>maven-javadoc-plugin</artifactId>
          <version>3.2.0</version>
          <configuration>
            <source>8</source>
            <additionalOptions>
              <additionalOption>-html5</additionalOption>
            </additionalOptions>
          </configuration>
        </plugin>
        <plugin>
          <artifactId>maven-release-plugin</artifactId>
          <version>3.0.0-M1</version>
          <configuration>
            <goals>deploy</goals>
            <preparationGoals>clean install</preparationGoals>
            <mavenExecutorId>forked-path</mavenExecutorId>
            <useReleaseProfile>true</useReleaseProfile>
            <releaseProfiles>release</releaseProfiles>
          </configuration>
        </plugin>
        <plugin>
          <artifactId>maven-resources-plugin</artifactId>
          <version>3.2.0</version>
        </plugin>
        <plugin>
          <artifactId>maven-site-plugin</artifactId>
          <version>3.9.1</version>
        </plugin>
        <plugin>
          <artifactId>maven-source-plugin</artifactId>
          <version>3.2.1</version>
        </plugin>
        <plugin>
          <artifactId>maven-surefire-plugin</artifactId>
          <version>3.0.0-M5</version>
        </plugin>
        <plugin>
          <groupId>org.apache.felix</groupId>
          <artifactId>maven-bundle-plugin</artifactId>
          <version>5.1.1</version>
        </plugin>
        <plugin>
          <groupId>org.jacoco</groupId>
          <artifactId>jacoco-maven-plugin</artifactId>
          <version>0.8.6</version>
        </plugin>
        <plugin>
          <groupId>com.mycila</groupId>
          <artifactId>license-maven-plugin</artifactId>
          <version>4.0.rc2</version>
        </plugin>
      </plugins>
    </pluginManagement>
  </build>

  <profiles>
    <profile>
      <id>release</id>
      <build>
        <plugins>
          <plugin>
            <artifactId>maven-gpg-plugin</artifactId>
            <executions>
              <execution>
                <id>sign-artifacts</id>
                <phase>verify</phase>
                <goals>
                  <goal>sign</goal>
                </goals>
              </execution>
            </executions>
          </plugin>
        </plugins>
      </build>
    </profile>
  </profiles>

  <dependencies>
    <dependency>
      <groupId>org.reactivestreams</groupId>
      <artifactId>reactive-streams</artifactId>
      <version>${reactivestreams-version}</version>
    </dependency>
    <dependency>
      <groupId>org.eclipse.jetty</groupId>
      <artifactId>jetty-client</artifactId>
      <version>${jetty-version}</version>
    </dependency>
    <dependency>
      <groupId>org.slf4j</groupId>
      <artifactId>slf4j-api</artifactId>
      <version>${slf4j-version}</version>
    </dependency>

    <dependency>
      <groupId>org.reactivestreams</groupId>
      <artifactId>reactive-streams-tck</artifactId>
      <version>${reactivestreams-version}</version>
      <scope>test</scope>
    </dependency>
    <dependency>
      <groupId>io.reactivex.rxjava3</groupId>
      <artifactId>rxjava</artifactId>
      <version>${rxjava-version}</version>
      <scope>test</scope>
    </dependency>
    <dependency>
      <groupId>org.springframework</groupId>
      <artifactId>spring-webflux</artifactId>
      <version>${spring-version}</version>
      <scope>test</scope>
    </dependency>
    <dependency>
      <groupId>org.eclipse.jetty</groupId>
      <artifactId>jetty-server</artifactId>
      <version>${jetty-version}</version>
      <scope>test</scope>
    </dependency>
    <dependency>
      <groupId>org.eclipse.jetty.http2</groupId>
      <artifactId>http2-server</artifactId>
      <version>${jetty-version}</version>
      <scope>test</scope>
    </dependency>
    <dependency>
      <groupId>org.eclipse.jetty.http2</groupId>
      <artifactId>http2-http-client-transport</artifactId>
      <version>${jetty-version}</version>
      <scope>test</scope>
    </dependency>
    <dependency>
      <groupId>org.apache.logging.log4j</groupId>
      <artifactId>log4j-slf4j-impl</artifactId>
      <version>${log4j2-version}</version>
      <scope>test</scope>
    </dependency>
    <dependency>
      <groupId>org.testng</groupId>
      <artifactId>testng</artifactId>
      <version>7.3.0</version>
      <scope>test</scope>
    </dependency>
  </dependencies>

</project><|MERGE_RESOLUTION|>--- conflicted
+++ resolved
@@ -4,11 +4,7 @@
   <modelVersion>4.0.0</modelVersion>
   <groupId>org.eclipse.jetty</groupId>
   <artifactId>jetty-reactive-httpclient</artifactId>
-<<<<<<< HEAD
   <version>2.0.0-SNAPSHOT</version>
-=======
-  <version>1.1.6-SNAPSHOT</version>
->>>>>>> dac4d68e
   <packaging>bundle</packaging>
   <name>Jetty ReactiveStreams HttpClient</name>
 
@@ -88,16 +84,10 @@
 
   <properties>
     <project.build.sourceEncoding>UTF-8</project.build.sourceEncoding>
-<<<<<<< HEAD
-    <jetty-version>10.0.0.beta1</jetty-version>
-    <rxjava-version>2.2.19</rxjava-version>
-    <spring-version>5.2.6.RELEASE</spring-version>
-=======
-    <jetty-version>9.4.35.v20201120</jetty-version>
+    <jetty-version>10.0.0</jetty-version>
     <rxjava-version>3.0.8</rxjava-version>
     <spring-version>5.3.2</spring-version>
->>>>>>> dac4d68e
-    <slf4j-version>1.7.30</slf4j-version>
+    <slf4j-version>2.0.0-alpha1</slf4j-version>
     <log4j2-version>2.14.0</log4j2-version>
     <reactivestreams-version>1.0.3</reactivestreams-version>
   </properties>
@@ -364,7 +354,7 @@
     </dependency>
     <dependency>
       <groupId>org.apache.logging.log4j</groupId>
-      <artifactId>log4j-slf4j-impl</artifactId>
+      <artifactId>log4j-slf4j18-impl</artifactId>
       <version>${log4j2-version}</version>
       <scope>test</scope>
     </dependency>

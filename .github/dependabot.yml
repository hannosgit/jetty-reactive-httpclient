--- conflicted
+++ resolved
@@ -3,9 +3,6 @@
   - package-ecosystem: "maven"
     directory: "/"
     open-pull-requests-limit: 50
-<<<<<<< HEAD
-    target-branch: "3.0.x"
-=======
     target-branch: "1.1.x"
     schedule:
       interval: "daily"
@@ -21,7 +18,18 @@
     directory: "/"
     open-pull-requests-limit: 50
     target-branch: "2.0.x"
->>>>>>> db095b91
+    schedule:
+      interval: "daily"
+    ignore:
+      - dependency-name: "org.eclipse.jetty:*"
+        versions: [ ">=11.0.0" ]
+      - dependency-name: "org.springframework:*"
+        versions: [ ">=6.0.0" ]
+
+  - package-ecosystem: "maven"
+    directory: "/"
+    open-pull-requests-limit: 50
+    target-branch: "3.0.x"
     schedule:
       interval: "daily"
     ignore:
